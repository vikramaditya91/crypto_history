--- conflicted
+++ resolved
@@ -9,18 +9,17 @@
 from binance import enums, client
 from dataclasses import make_dataclass
 from .tickers import BinanceTickerPool, TickerPool
-<<<<<<< HEAD
-from .request import AbstractMarketRequester, BinanceRequester, SomeOtherExchangeRequester
-from ..utilities.general_utilities import AbstractFactory, register_factory, get_dataclass_from_dict
-=======
 from .request import (
     AbstractMarketRequester,
     BinanceRequester,
     SomeOtherExchangeRequester,
 )
-from ..utilities.general_utilities import AbstractFactory, register_factory
-
->>>>>>> 844db9d8
+from ..utilities.general_utilities import (
+    AbstractFactory,
+    register_factory,
+    get_dataclass_from_dict,
+)
+
 logger = logging.getLogger(__name__)
 
 
@@ -39,48 +38,23 @@
 
     @staticmethod
     @abstractmethod
-<<<<<<< HEAD
     def create_market_operations() -> AbstractMarketOperations:
-=======
-    def create_market_operations(
-        market_requester,
-    ) -> AbstractMarketOperations:
->>>>>>> 844db9d8
         """
         Create the instance of the class to channel the right requests\
-         to the low level
-        market requester.
-
-<<<<<<< HEAD
-=======
-        Args:
-            market_requester(AbstractMarketRequester): instance of\
-             AbstractMarketRequester
->>>>>>> 844db9d8
-        """
-        pass
-
-    @staticmethod
-    @abstractmethod
-<<<<<<< HEAD
+         to the low level market requester.
+
+        """
+        pass
+
+    @staticmethod
+    @abstractmethod
     def create_data_homogenizer() -> AbstractMarketHomogenizer:
-=======
-    def create_data_homogenizer(
-        market_operations,
-    ) -> AbstractMarketHomogenizer:
->>>>>>> 844db9d8
-        """
-        Create an instance of a market homogenizer which is the interface \
-        to the market from the outside. It should ensure that the market \
-        data from various markets/exchanges which might have different\
-         low-level APIs is available in a uniform format.
-
-<<<<<<< HEAD
-=======
-        Args:
-            market_operations(AbstractMarketOperations): instance of\
-             AbstractMarketOperations
->>>>>>> 844db9d8
+        """
+        Create an instance of a market homogenizer which is the interface\
+         to the market from the outside. It should ensure that the market\
+          data from various markets/exchanges which might have different \
+          low-level APIs is available in a uniform format.
+
         """
         pass
 
@@ -103,13 +77,6 @@
     def create_market_operations(self) -> BinanceMarketOperations:
         """
         Creates the instance of the Binance Market Operator
-<<<<<<< HEAD
-=======
-
-        Args:
-            market_requester(BinanceRequester): BinanceRequester,\
-             Low level binance requester
->>>>>>> 844db9d8
 
         Returns:
              BinanceMarketOperations: Instance of BinanceMarketOperator
@@ -121,13 +88,6 @@
     def create_data_homogenizer(self) -> BinanceHomogenizer:
         """
         Creates the instance of the Binance Market Homogenizer
-<<<<<<< HEAD
-=======
-
-        Args:
-            market_operations(BinanceMarketOperations): \
-            instance of BinanceMarketOperations
->>>>>>> 844db9d8
 
         Returns:
              BinanceHomogenizer: Instance of BinanceHomogenizer
@@ -139,19 +99,14 @@
 
 @register_factory("market")
 class ConcreteSomeOtherExchangeFactory(StockMarketFactory):
-<<<<<<< HEAD
-    """Demo for how another exchange/market's factories would be implemented in this module"""
-=======
-    """Demo for how another exchange/market's factories\
-     would be implemented in this module"""
-
->>>>>>> 844db9d8
+    """Demo for how another exchange/market's factories would be\
+     implemented in this module"""
+
     @staticmethod
     def create_market_requester() -> SomeOtherExchangeRequester:
         """Creates the instance of another Market Requester"""
         raise NotImplementedError
 
-<<<<<<< HEAD
     @staticmethod
     def create_market_operations() -> SomeOtherExchangeMarketOperations:
         """Creates the instance of another Market's Operator"""
@@ -159,17 +114,6 @@
 
     @staticmethod
     def create_data_homogenizer() -> SomeOtherExchangeHomogenizer:
-=======
-    def create_market_operations(
-        self, market_requester
-    ) -> SomeOtherExchangeMarketOperations:
-        """Creates the instance of another Market's Operator"""
-        raise NotImplementedError
-
-    def create_data_homogenizer(
-        self, market_operations
-    ) -> SomeOtherExchangeHomogenizer:
->>>>>>> 844db9d8
         """Creates the instance of the Market Homogenizer"""
         raise NotImplementedError
 
@@ -179,8 +123,8 @@
 
     Seeing that the market requester may respond with different formats,\
      it is not possible to know the signature of the method. \
-     The arguments and the return values are unknown
-    by the AbstractMarketOperator
+     The arguments and the return values are unknown by the \
+     AbstractMarketOperator
 
     """
 
@@ -199,8 +143,7 @@
         """
         Obtain all the tickers from the low-level market requester.
         Seeing that the market requester may respond with different\
-         formats, it is not possible
-        to know the signature of the method
+         formats, it is not possible to know the signature of the method
         """
         pass
 
@@ -216,8 +159,8 @@
         """
         Obtains the information on the particular ticker.
         It is not known what are the exact information that is\
-         going to be received
-        because the information is coming from various exchanges
+         going to be received because the information is coming \
+         from various exchanges
         """
         pass
 
@@ -228,8 +171,7 @@
 
 
 class BinanceMarketOperations(AbstractMarketOperations):
-    """Binance's market operator. Implements methods to get\
-     market knowledge"""
+    """Binance's market operator. Implements methods to get market knowledge"""
 
     @staticmethod
     def _match_binance_enum(string_to_match: str):
@@ -240,8 +182,8 @@
         binance.html#binance.client.AsyncClient
 
         Args:
-            string_to_match(str): string which should be matched \
-            to binance's enum
+            string_to_match(str): string which should be matched\
+             to binance's enum
 
         Returns:
              binance.enum: enum object from python-binance
@@ -251,15 +193,10 @@
         for item in dir(enums):
             if getattr(enums, item) == string_to_match:
                 binance_matched_enum.append(item)
-<<<<<<< HEAD
-        assert len(binance_matched_enum) == 1, f"Multiple Binance enums matched with {string_to_match}"
-        return getattr(client.AsyncClient, binance_matched_enum[0])
-=======
         assert (
             len(binance_matched_enum) == 1
-        ), f"Multiple or no Binance enums matched with {string_to_match}"
-        return getattr(AsyncClient, binance_matched_enum[0])
->>>>>>> 844db9d8
+        ), f"Multiple Binance enums matched with {string_to_match}"
+        return getattr(client.AsyncClient, binance_matched_enum[0])
 
     async def get_raw_history_for_ticker(
         self,
@@ -313,8 +250,8 @@
         Returns:
              list: All the raw tickers obtained from the python-binance\
               (:py:mod:`python-binance`)\
-             In binance, the format of each raw ticker\
-              is {"symbol": <>, "price": <>}
+             In binance, the format of each raw ticker is \
+             {"symbol": <>, "price": <>}
 
         """
         return await self.market_requester.request("get_all_tickers")
@@ -327,10 +264,11 @@
             symbol(str): symbol of the ticker whose information is desired
 
         Returns:
-             dict: The raw information of the ticker desired with information \
-             where the keys are the baseAsset, precision, quoteAsset, etc.
-             See :meth:`binance.AsyncClient.get_symbol_info` in\
-              :py:mod:`python-binance
+             dict: The raw information of the ticker desired with \
+             information where the keys are the
+             baseAsset, precision, quoteAsset, etc.
+             See :meth:`binance.AsyncClient.get_symbol_info` in \
+             :py:mod:`python-binance
              <https://python-binance.readthedocs.io/en/latest/\
              binance.html#binance.client.Client>`
 
@@ -347,8 +285,8 @@
 
 
 class SomeOtherExchangeMarketOperations(AbstractMarketOperations):
-    """Place holder for another exchange that could \
-    be integrated in this module"""
+    """Place holder for another exchange that could be \
+    integrated in this module"""
 
     def get_raw_symbol_info(self, *args, **kwargs):
         raise NotImplementedError
@@ -364,15 +302,10 @@
 
 
 class AbstractMarketHomogenizer(ABC):
-<<<<<<< HEAD
-    """Synthesizes the information obtained from various different market operator to a consistent format"""
+    """Synthesizes the information obtained from various different market\
+     operator to a consistent format"""
+
     OHLCVFields = None
-=======
-    """Synthesizes the information obtained from various different market \
-    operator to a consistent format"""
-
-    HistoryFields = None
->>>>>>> 844db9d8
     # TODO Make it an abstractmethod
 
     def __init__(self, market_operations):
@@ -381,20 +314,20 @@
         market operator
 
         Args:
-            market_operations (AbstractMarketOperations): Instance of\
-             the corresponding market operator
+            market_operations (AbstractMarketOperations): Instance of \
+            the corresponding market operator
         """
         self.market_operator = market_operations
 
     @abstractmethod
     async def get_all_coins_ticker_objects(self) -> TickerPool:
         """
-        Generates the standard/uniform TickerPool object which should\
-         be consistent no matter which exchange it is coming from
-
-        Returns:
-             TickerPool: TickerPool which contains all the different\
-              tickers and holds it in one
+        Generates the standard/uniform TickerPool object which should \
+        be consistent no matter which exchange it is coming from
+
+        Returns:
+             TickerPool: TickerPool which contains all the different \
+             tickers and holds it in one
 
         """
         pass
@@ -403,8 +336,8 @@
     def get_ticker_instance(self, *args, **kwargs):
         """
         Gets the standard ticker dataclass object.
-        Note that the fields may be dependent on the exchange that it\
-         is coming from
+        Note that the fields may be dependent on the exchange \
+        that it is coming from
 
         Args:
             *args: unknown, as it depends on the exchange
@@ -449,18 +382,8 @@
 
 
 class BinanceHomogenizer(AbstractMarketHomogenizer):
-<<<<<<< HEAD
-    OHLCVFields = namedtuple("OHLCVFields", ["open_ts", "open", "high", "low", "close", "volume",
-                                             "close_ts", "quote_asset_value", "number_of_trades",
-                                             "taker_buy_base_asset_value", "take_buy_quote_asset_value",
-                                             "ignored"])
-    """Fields for the named tuple of the OHLCV returned by Binance get_klines_history
-            See Also: https://github.com/binance-exchange/binance-official-api-docs/blob/master/\
-            rest-api.md#klinecandlestick-data
-            See :meth:`binance.AsyncClient.get_historical_klines` in :py:mod:`python-binance`
-=======
-    HistoryFields = namedtuple(
-        "HistoryFields",
+    OHLCVFields = namedtuple(
+        "OHLCVFields",
         [
             "open_ts",
             "open",
@@ -476,23 +399,25 @@
             "ignored",
         ],
     )
-    """Fields for the named tuple of the OHLCV returned by \
-    Binance get_klines_history
+    """Fields for the named tuple of the OHLCV returned by Binance \
+    get_klines_history
             See Also: https://github.com/binance-exchange/\
-            binance-official-api-docs/blob/master/rest-api.md#klinecandlestick-data
-            See :meth:`binance.AsyncClient.get_historical_klines`\
-             in :py:mod:`python-binance`
->>>>>>> 844db9d8
+            binance-official-api-docs/blob/master/\
+            rest-api.md#klinecandlestick-data
+            See :meth:`binance.AsyncClient.get_historical_klines` in \
+            :py:mod:`python-binance`
     """
 
     async def get_exchange_assets(self, type_of_asset: str) -> Generator:
         """
         Obtains the type of asset from the exchange.
         Args:
-            type_of_asset (str): string identifier that the binance API uses to identify the key in each symbol
-
-        Returns:
-            Generator: The generator of items that are available in the exchange
+            type_of_asset (str): string identifier that the binance\
+             API uses to identify the key in each symbol
+
+        Returns:
+            Generator: The generator of items that are available in\
+             the exchange
 
         """
         exchange_info = await self.get_exchange_info()
@@ -513,7 +438,9 @@
 
     async def get_exchange_info(self):
         exchange_dict = await self.market_operator.get_exchange_info()
-        exchange_dataclass = get_dataclass_from_dict("exchange_info", exchange_dict)
+        exchange_dataclass = get_dataclass_from_dict(
+            "exchange_info", exchange_dict
+        )
         return exchange_dataclass
 
     async def get_set_of_ticker_attributes(self, attribute: str):
@@ -542,8 +469,8 @@
         from all the tickers/symbols that are available on the exchange
 
         Returns:
-             TickerPool: All tickers and their information stored in\
-              the TickerPool defined in
+             TickerPool: All tickers and their information stored in the\
+              TickerPool defined in
         # TODO
 
         """
@@ -579,12 +506,12 @@
 
     async def get_ticker_instance(self, ticker_name: str):
         """
-        Obtains the TickerDataclass based on the string of the\
-         ticker name provided
-
-        Args:
-            ticker_name(str): ticker name whose standard Ticker\
-             dataclass object is desired
+        Obtains the TickerDataclass based on the string of the \
+        ticker name provided
+
+        Args:
+            ticker_name(str): ticker name whose standard Ticker \
+            dataclass object is desired
 
         Returns:
              dataclass: instance of the dataclass of the ticker
@@ -609,27 +536,19 @@
             get_raw_history_for_ticker` for arguments
 
         Returns:
-<<<<<<< HEAD
-             map: map of the history of the ticker mapped to the OHLCVFields namedtuple
-
-        """
-        raw_history = await self.market_operator.get_raw_history_for_ticker(*args, **kwargs)
-        return map(lambda x: self.OHLCVFields(*x), raw_history)
-=======
-             map: map of the history of the ticker mapped to the\
-              HistoryFields namedtuple
+             map: map of the history of the ticker mapped to \
+             the OHLCVFields namedtuple
 
         """
         raw_history = await self.market_operator.get_raw_history_for_ticker(
             *args, **kwargs
         )
-        return map(lambda x: self.HistoryFields(*x), raw_history)
->>>>>>> 844db9d8
+        return map(lambda x: self.OHLCVFields(*x), raw_history)
 
 
 class SomeOtherExchangeHomogenizer(AbstractMarketHomogenizer):
-    """Placeholder to show how another market homogenizer
-    could be implemented"""
+    """Placeholder to show how another market\
+     homogenizer could be implemented"""
 
     def get_ticker_instance(self, *args, **kwargs):
         raise NotImplementedError
@@ -638,7 +557,6 @@
         raise NotImplementedError
 
     def get_history_for_ticker(self, *args, **kwargs):
-<<<<<<< HEAD
         raise NotImplementedError
 
     def get_all_reference_assets(self):
@@ -651,7 +569,4 @@
         raise NotImplementedError
 
     def get_all_raw_tickers(self):
-        raise NotImplementedError
-=======
-        raise NotImplementedError
->>>>>>> 844db9d8
+        raise NotImplementedError